--- conflicted
+++ resolved
@@ -350,8 +350,6 @@
 
 ## Changelog
 
-<<<<<<< HEAD
-=======
 ### Version 1.0.24 (2025-07-29)
 - **Exception-like Format**: New default format displays call stack like exception traces
 - **Single CallStack Property**: Consolidates call stack into one property for cleaner logs
@@ -359,7 +357,6 @@
 - **Backward Compatibility**: Legacy format still available via configuration
 - **Enhanced Configuration**: New `WithCallStackFormat()` method for format control
 
->>>>>>> c27a81c5
 ### Version 1.0.22 (2025-07-28)
 - **NuGet Publishing**: Added automatic NuGet publishing workflow
 - **CI/CD**: GitHub Actions integration for automated builds and publishing
